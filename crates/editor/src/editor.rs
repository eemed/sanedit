pub(crate) mod buffers;
pub(crate) mod caches;
pub(crate) mod clipboard;
pub(crate) mod config;
pub(crate) mod file_description;
pub(crate) mod filetree;
pub(crate) mod hooks;
pub(crate) mod ignore;
pub(crate) mod job_broker;
pub(crate) mod keymap;
pub(crate) mod language;
pub(crate) mod lsp;
pub(crate) mod snippets;
pub(crate) mod syntax;
pub(crate) mod themes;
pub(crate) mod windows;

use anyhow::bail;
use caches::Caches;
use config::ProjectConfig;
use crossbeam::channel::Sender;
use file_description::FileDescription;
use ignore::Ignore;
use keymap::KeymapResult;
use keymap::Layer;
use language::Languages;
use rustc_hash::FxHashMap;
use sanedit_core::Language;
use sanedit_messages::key::KeyEvent;
use sanedit_messages::redraw::Size;
use sanedit_messages::ClientMessage;
use sanedit_messages::Command;
use sanedit_messages::Element;
use sanedit_messages::Message;
use sanedit_messages::MouseButton;
use sanedit_messages::MouseEvent;
use sanedit_messages::MouseEventKind;
use sanedit_server::spawn_job_runner;
use sanedit_server::Address;
use sanedit_server::ClientHandle;
use sanedit_server::ClientId;
use sanedit_server::FromEditorSharedMessage;
use sanedit_server::FromJobs;
use sanedit_server::ServerOptions;
use sanedit_server::ToEditor;
use tokio::runtime::Runtime;
use windows::Mode;
use windows::MouseClick;
use windows::Zone;

use std::collections::HashSet;
use std::env;
use std::path::Path;
use std::path::PathBuf;
use std::sync::Arc;

use tokio::io;

use anyhow::Result;

use crate::actions;
use crate::actions::hooks::run;
use crate::actions::mouse;
use crate::actions::window::focus_with_mode;
use crate::actions::window::goto_other_buffer;
use crate::common::Choice;
use crate::draw::DrawState;
use crate::draw::EditorContext;
use crate::editor::buffers::Buffer;
use crate::editor::config::Config;
use crate::editor::hooks::Hook;
use crate::editor::windows::Focus;
use sanedit_core::copy_cursors_to_lines;
use sanedit_core::paste_separate_cursor_lines;
use sanedit_core::ConfigDirectory;

use self::buffers::BufferId;
use self::buffers::Buffers;
use self::clipboard::Clipboard;
use self::clipboard::DefaultClipboard;
use self::config::EditorConfig;
use self::hooks::Hooks;
use self::job_broker::JobBroker;
use self::keymap::Keymaps;

use self::filetree::Filetree;
use self::lsp::LSP;
use self::syntax::Syntaxes;
use self::themes::Themes;
use self::windows::History;
use self::windows::HistoryKind;
use self::windows::Window;
use self::windows::Windows;

/// Type to use with all hashmaps
pub(crate) type Map<K, V> = FxHashMap<K, V>;

pub(crate) struct Editor {
    clients: Map<ClientId, ClientHandle>,
    draw_states: Map<ClientId, DrawState>,
    is_running: bool,
    working_dir: PathBuf,
    listen_address: Address,

    pub ignore: Ignore,
    pub windows: Windows,
    pub buffers: Buffers,
    pub _tokio_runtime: Runtime,
    pub themes: Themes,
    pub config_dir: ConfigDirectory,
    pub syntaxes: Syntaxes,
    pub languages: Languages,
    pub job_broker: JobBroker,
    pub hooks: Hooks,
    pub clipboard: Box<dyn Clipboard>,
    pub histories: Map<HistoryKind, History>,
    pub keymaps: Keymaps,
    pub language_servers: Map<Language, LSP>,
    pub filetree: Filetree,
    pub config: Config,
    pub project_config: ProjectConfig,
    pub caches: Caches,
}

impl Editor {
    fn new(runtime: Runtime, internal_chan: Sender<ToEditor>, opts: ServerOptions) -> Editor {
        // Spawn job runner
        let jobs_handle = runtime.block_on(spawn_job_runner(internal_chan));
        let working_dir = opts
            .working_dir
            .map(|dir| dir.canonicalize().ok())
            .flatten()
            .unwrap_or_else(|| env::current_dir().expect("Cannot get current working directory."));
        let config_dir = opts
            .config_dir
            .map(|dir| dir.canonicalize().ok())
            .flatten()
            .map(|dir| ConfigDirectory::new(&dir))
            .unwrap_or_default();
        let config = Config::new(&config_dir.config(), &working_dir);
        let caches = Caches::new(&config);
        let project_config = ProjectConfig::new(&working_dir);
        let ignore = Ignore::new(&working_dir, &config, &project_config);

        Editor {
            _tokio_runtime: runtime,
            listen_address: opts.addr.clone(),
            clients: Map::default(),
            draw_states: Map::default(),
            syntaxes: Syntaxes::new(),
            languages: Languages::default(),
            windows: Windows::default(),
            buffers: Buffers::default(),
            job_broker: JobBroker::new(jobs_handle),
            hooks: Hooks::default(),
            is_running: true,
            themes: Themes::new(config_dir.theme_dir()),
            config_dir,
            filetree: Filetree::new(&working_dir),
            project_config,
            working_dir,
            histories: Default::default(),
            clipboard: DefaultClipboard::new(),
            language_servers: Map::default(),
            keymaps: Keymaps::from_config(&config),
            config,
            caches,
            ignore,
        }
    }

    fn reload_config(&mut self) {
        self.project_config = ProjectConfig::new(&self.working_dir);
        self.config = Config::new(&self.config_dir.config(), &self.working_dir);
        self.ignore = Ignore::new(&self.working_dir, &self.config, &self.project_config);
        self.caches = Caches::new(&self.config);
        self.keymaps = Keymaps::from_config(&self.config);
    }

    pub fn listen_address(&self) -> &Address {
        &self.listen_address
    }

    /// Ran after the startup configuration is complete
    pub fn on_startup(&mut self) {
        self.themes.load_all();
    }

    pub fn buffers(&self) -> &Buffers {
        &self.buffers
    }

    pub fn buffers_mut(&mut self) -> &mut Buffers {
        &mut self.buffers
    }

    pub fn win_buf(&self, id: ClientId) -> (&Window, &Buffer) {
        let win = self.windows.get(id).expect("no win for cliend id");
        let bid = win.buffer_id();
        let buf = self.buffers.get(bid).expect("no buffer for buffer id");
        (win, buf)
    }

    pub fn win_buf_mut(&mut self, id: ClientId) -> (&mut Window, &mut Buffer) {
        let win = self.windows.get_mut(id).expect("no win for cliend id");
        let bid = win.buffer_id();
        let buf = self.buffers.get_mut(bid).expect("no buffer for buffer id");
        (win, buf)
    }

    pub fn windows(&self) -> &Windows {
        &self.windows
    }

    pub fn quit_client(&mut self, id: ClientId) {
        log::info!("Quit client: {id:?}");
        self.send_to_client(id, ClientMessage::Bye.into());

        if let Some(win) = self.windows.remove(id) {
            let old = win.buffer_id();
            let is_used = self.windows.iter().any(|(_, win)| win.buffer_id() == old);
            if !is_used {
                self.buffers.remove(old);
            }
        }

        self.draw_states.remove(&id);
        self.clients.remove(&id);
    }

    pub fn is_last_client(&self) -> bool {
        self.clients.len() == 1
    }

    pub fn quit(&mut self) {
        let client_ids: Vec<ClientId> = self.clients.keys().copied().collect();
        for id in client_ids {
            log::info!("Quit to {:?}", id);
            // Dont care about errors here we are quitting anyway
            self.send_to_client(id, ClientMessage::Bye.into());
        }
        self.is_running = false;
    }

    fn on_client_connected(&mut self, handle: ClientHandle) {
        log::info!(
            "Client connected: {:?}, id: {:?}",
            handle.connection_info(),
            handle.id()
        );
        self.clients.insert(handle.id(), handle);
    }

    /// Open an existing buffer in a window
    pub fn open_buffer(&mut self, id: ClientId, bid: BufferId) {
        if self.buffers.get(bid).is_none() {
            return;
        }

        let (_win, buf) = self.win_buf_mut(id);
        let old = buf.id;

        // TODO buffer deletion when needed? if ever?

        run(self, id, Hook::BufLeave(old));

        let (_win, buf) = self.win_buf_mut(id);
        if buf.remove_on_exit {
            run(self, id, Hook::BufDeletedPre(old));
            self.buffers.remove(old);
        }

        if let Some(buf) = self.buffers.get(bid) {
            let win = self.windows.get_mut(id).unwrap();
            win.open_buffer(buf);
            run(self, id, Hook::BufEnter(bid));
        }
    }

    /// Create a new buffer from path
    pub fn create_buffer(&mut self, id: ClientId, path: impl AsRef<Path>) -> Result<BufferId> {
        let file = FileDescription::new(path, &self.config)?;
        if let Some(lang) = &file.language {
            self.load_language(lang, false);
        }
        let config = file
            .language
            .as_ref()
            .map(|lang| self.languages.get(&lang))
            .flatten()
            .map(|lang_config| lang_config.buffer.clone())
            .unwrap_or_else(|| {
                // If eol and indent are detected automatically they will override using the hook
                self.config.buffer.clone()
            });

        let bid = self.buffers.new(file, config)?;
        run(self, id, Hook::BufCreated(bid));

        Ok(bid)
    }

    pub fn remove_buffer(&mut self, id: ClientId, bid: BufferId) -> Result<()> {
        if self.buffers.get(bid).is_none() {
            bail!("No such buffer {bid:?}");
        }

        let clients = self.windows.find_clients_with_buf(bid);
        for client in clients {
            goto_other_buffer(self, client);
        }

        run(self, id, Hook::BufDeletedPre(bid));
        self.buffers.remove(bid);
        Ok(())
    }

    /// Open a file in window
    /// if the buffer already exists open that or create new if it doesnt
    pub fn open_file(&mut self, id: ClientId, path: impl AsRef<Path>) -> Result<()> {
        let path = path
            .as_ref()
            .canonicalize()
            .unwrap_or_else(|_| path.as_ref().into());
        let path = if path.is_relative() {
            self.working_dir.join(path)
        } else {
            path.to_path_buf()
        };

        // Use existing if possible
        let bid = match self.buffers.find(&path) {
            Some(bid) => bid,
            None => self.create_buffer(id, &path)?,
        };
        let (win, _buf) = self.win_buf(id);
        if win.buffer_id() == bid {
            return Ok(());
        }

        self.open_buffer(id, bid);

        Ok(())
    }

    pub fn send_to_client(&mut self, id: ClientId, msg: FromEditorSharedMessage) {
        if let Some(client) = self.clients.get_mut(&id) {
            if let Err(_e) = client.send(msg.into()) {
                log::info!(
                    "Server failed to send to client {:?}, removing from client map",
                    id
                );
                self.clients.remove(&id);
            }
        }
    }

    fn handle_message(&mut self, id: ClientId, msg: Message) {
        if let Message::Hello {
            color_count,
            size,
            parent,
        } = msg
        {
            self.handle_hello(id, color_count, size, parent);
            return;
        }

        run(self, id, Hook::OnMessagePre);

        match msg {
            Message::KeyEvent(key_event) => self.handle_key_event(id, key_event),
            Message::MouseEvent(mouse_event) => self.handle_mouse_event(id, mouse_event),
            Message::Resize(size) => self.handle_resize(id, size),
            Message::Command(cmd) => self.handle_command(id, cmd),
            Message::FocusGained => run(self, id, Hook::Focus),
            Message::FocusLost => run(self, id, Hook::Unfocus),
            _ => {}
        }

        run(self, id, Hook::OnMessagePost);
    }

    fn create_context(&mut self, id: ClientId) -> EditorContext<'_> {
        let win = self.windows.get(id).expect("No window for {id}");
        let buf = self
            .buffers
            .get(win.buffer_id())
            .expect("No window for {id}");
        let theme = {
            let theme_name = &win.config.theme;
            self.themes.get(theme_name).expect("Theme not present")
        };

        EditorContext {
            win,
            buf,
            theme,
            working_dir: &self.working_dir,
            filetree: &self.filetree,
            language_servers: &self.language_servers,
        }
    }

    fn handle_hello(
        &mut self,
        id: ClientId,
        color_count: usize,
        size: Size,
        parent: Option<usize>,
    ) {
        // Create buffer and window
        let (bid, config, view_offset) = parent
            .map(|parent| {
                let win = self
                    .windows
                    .get_mut(ClientId::temporary(parent))
                    .expect("Window not present");
                let bid = win.buffer_id();
                let config = win.config.clone();
                let offset = win.view().start();
                (bid, config, offset)
            })
            .unwrap_or_else(|| {
                let bid = self.buffers.insert(Buffer::default());
                let config = self.config.window.clone();
                (bid, config, 0)
            });
        self.windows
            .new_window(id, bid, size.width, size.height, config);
        let buf = self.buffers.get(bid).expect("Buffer not present");
        let win = self.windows.get_mut(id).expect("Window not present");
        win.goto_view_offset(view_offset, buf);

<<<<<<< HEAD
        let theme = {
            let name = if color_count <= 16 {
                "less"
            } else {
                &win.config.theme
            };
            self.themes.get(name).expect("Theme not present").clone()
        };
=======
        if color_count <= 16 {
            win.config.theme = "less".into();
        }

        let theme = self
            .themes
            .get(&win.config.theme)
            .expect("Theme not present")
            .clone();
>>>>>>> 675c1299

        // Redraw view
        win.redraw_view(buf);

        // Create draw state and send out initial draw
        let (draw, messages) = DrawState::new(self.create_context(id));
        self.draw_states.insert(id, draw);

        self.send_to_client(id, ClientMessage::Hello { id: id.as_usize() }.into());
        self.send_to_client(id, ClientMessage::Theme(theme).into());
        for msg in messages {
            self.send_to_client(id, msg);
        }
        self.send_to_client(id, ClientMessage::Flush.into());

        run(self, id, Hook::BufEnter(bid));
        run(self, id, Hook::ModeEnter);
    }

    fn handle_resize(&mut self, id: ClientId, size: Size) {
        let (win, buf) = self.win_buf_mut(id);
        win.resize(size, buf);
    }

    fn handle_command(&mut self, id: ClientId, cmd: Command) {
        match cmd {
            Command::OpenFile { path, language } => {
                if let Err(e) = self.open_file(id, &path) {
                    log::error!("Failed to open file: {e}");
                    return;
                }

                if let Some(lang) = language {
                    let language = Language::new(&lang);
                    self.load_language(&language, false);
                    let (_win, buf) = self.win_buf_mut(id);
                    buf.language = Some(language);
                }
            }
            Command::ReadStdin { bytes, language } => {
                if let Ok(buf) = Buffer::from_reader(std::io::Cursor::new(bytes)) {
                    let bid = self.buffers.insert(buf);
                    run(self, id, Hook::BufCreated(bid));
                    self.open_buffer(id, bid);

                    if let Some(lang) = language {
                        let language = Language::new(&lang);
                        self.load_language(&language, false);
                        let buf = self.buffers.get_mut(bid).unwrap();
                        buf.language = Some(language);
                    }
                }
            }
        }
    }

    fn handle_mouse_event(&mut self, id: ClientId, event: MouseEvent) {
        match event.element {
            Element::Filetree => match event.kind {
                MouseEventKind::ButtonDown(MouseButton::Left) => {
                    focus_with_mode(self, id, Focus::Filetree, Mode::Normal);
                    let (win, _buf) = self.win_buf_mut(id);
                    win.ft_view.mouse.on_click(event.point);
                    match win.ft_view.mouse.clicks() {
                        MouseClick::Single => {
                            win.ft_view.selection = event.point.y;
                        }
                        MouseClick::Double => {
                            actions::filetree::goto_ft_entry.execute(self, id);
                        }
                        _ => {}
                    }
                }
                _ => {}
            },
            Element::Locations => match event.kind {
                MouseEventKind::ButtonDown(MouseButton::Left) => {
                    focus_with_mode(self, id, Focus::Locations, Mode::Normal);
                    let (win, _buf) = self.win_buf_mut(id);
                    let mouse = &mut win.locations.extra.mouse;
                    mouse.on_click(event.point);
                    match mouse.clicks() {
                        MouseClick::Single => {
                            win.locations.select(event.point.y);
                        }
                        MouseClick::Double => {
                            actions::locations::goto_loc_entry.execute(self, id);
                        }
                        _ => {}
                    }
                }
                _ => {}
            },
            Element::Window => {
                let (win, _buf) = self.win_buf_mut(id);
                if win.focus != Focus::Window {
                    focus_with_mode(self, id, Focus::Filetree, Mode::Normal);
                }
                let (win, buf) = self.win_buf_mut(id);
                match event.kind {
                    MouseEventKind::ScrollDown => win.scroll_down_n(buf, 3),
                    MouseEventKind::ScrollUp => win.scroll_up_n(buf, 3),
                    MouseEventKind::ButtonDown(MouseButton::Left) => {
                        mouse::on_button_down_left_click(self, id, event);
                    }
                    MouseEventKind::Drag(MouseButton::Left) => {
                        mouse::on_drag(self, id, event.point);
                    }
                    _ => {}
                }
            }
        }
    }

    fn redraw_all(&mut self) {
        let clients: Vec<ClientId> = self.clients.keys().cloned().collect();
        let mut drawn = HashSet::new();

        for cid in clients {
            if drawn.contains(&cid) {
                continue;
            }

            let drawn_clients = self.redraw(cid);
            drawn.extend(drawn_clients);
        }
    }

    /// Redraw all windows that use the same buffer as `id`
    fn redraw(&mut self, id: ClientId) -> Vec<ClientId> {
        let mut drawn = vec![];
        // Editor is closed or client is closed
        if !self.is_running || !self.clients.contains_key(&id) {
            return drawn;
        }

        if let Some(bid) = self.windows.bid(id) {
            for cid in self.windows.find_clients_with_buf(bid) {
                self.redraw_client(cid);
                drawn.push(cid);
            }
        }

        drawn
    }

    /// redraw a window
    fn redraw_client(&mut self, id: ClientId) {
        run(self, id, Hook::OnDrawPre);

        let draw = self
            .draw_states
            .get_mut(&id)
            .expect("Client window is closed");

        let win = self.windows.get_mut(id).expect("No window for {id}");
        let buf = self
            .buffers
            .get(win.buffer_id())
            .expect("No window for {id}");
        let theme = {
            let theme_name = &win.config.theme;
            self.themes.get(theme_name).expect("Theme not present")
        };

        win.redraw_view(buf);

        let ctx = EditorContext {
            win,
            buf,
            theme,
            working_dir: &self.working_dir,
            filetree: &self.filetree,
            language_servers: &self.language_servers,
        };

        let messages = draw.redraw(ctx);
        if !messages.is_empty() {
            for msg in messages {
                self.send_to_client(id, msg);
            }
            self.send_to_client(id, ClientMessage::Flush.into());
        }
    }

    fn handle_key_event(&mut self, id: ClientId, event: KeyEvent) {
        log::info!("KeyEvent '{event}'");
        use sanedit_messages::key::Key::*;

        let (win, _buf) = self.win_buf_mut(id);
        if let Some(game) = win.game.as_mut() {
            if game.handle_input(event) {
                win.game = None;
            }

            return;
        }

        // Add key to buffer
        win.push_key(event);
        run(self, id, Hook::KeyPressedPre);

        // If next key handler specified
        let (win, _buf) = self.win_buf_mut(id);
        if let Some(handler) = win.next_key_handler.take() {
            let event = win.clear_keys().pop().unwrap();
            (handler.0)(self, id, event);
            return;
        }

        // Handle key bindings
        let events;
        match self.mapped_action(id) {
            KeymapResult::Matched(action) => {
                action.execute(self, id);
                // We may have removed the window
                if let Some(win) = self.windows.get_mut(id) {
                    win.clear_keys();
                }
                return;
            }
            KeymapResult::Pending(action) => {
                if let Some(action) = action {
                    action.execute(self, id);
                }
                return;
            }
            KeymapResult::NotFound => {
                let (win, _buf) = self.win_buf_mut(id);
                events = win.clear_keys();

                if win.focus == Focus::Window && win.mode != Mode::Insert {
                    return;
                }
            }
        }

        for event in events {
            if event.alt_pressed() || event.control_pressed() {
                continue;
            }

            use actions::text::insert;
            match event.key() {
                Char(ch) => {
                    let mut buf = [0u8; 4];
                    let string = ch.encode_utf8(&mut buf);
                    insert(self, id, string);
                }
                Tab => insert(self, id, "\t"),
                Enter => {
                    let eol = {
                        let (_, buf) = self.win_buf(id);
                        buf.config.eol
                    };
                    insert(self, id, eol.as_ref());
                }
                _ => {}
            }
        }
    }

    pub fn handle_job_msg(&mut self, msg: FromJobs) {
        use FromJobs::*;
        match msg {
            Message(id, msg) => {
                if let Some(prog) = self.job_broker.get(id) {
                    prog.on_message(self, msg);
                }
            }
            Succesful(id) => {
                log::info!("Job {id} succesful.");
                if let Some(prog) = self.job_broker.get(id) {
                    prog.on_success(self);
                }
                self.job_broker.done(id);
            }
            Failed(id, reason) => {
                log::info!("Job {id} failed because {}.", reason);
                if let Some(prog) = self.job_broker.get(id) {
                    prog.on_failure(self, &reason);
                }
                self.job_broker.done(id);
            }
            Stopped(id) => {
                log::info!("Job {id} stopped.");
                if let Some(prog) = self.job_broker.get(id) {
                    prog.on_stop(self);
                }
                self.job_broker.done(id);
            }
        }
    }

    pub fn working_dir(&self) -> &Path {
        &self.working_dir
    }

    pub fn draw_state(&mut self, id: ClientId) -> &mut DrawState {
        self.draw_states.get_mut(&id).unwrap()
    }

    pub fn reload(&mut self, id: ClientId) {
        // Reload config
        self.reload_config();

        // Reload theme
        let (win, _buf) = self.win_buf(id);
        let theme = win.config.theme.to_string();
        if let Ok(theme) = self.themes.load(&theme).cloned() {
            self.send_to_client(id, ClientMessage::Theme(theme).into())
        }

        // Reload language
        let (_win, buf) = self.win_buf(id);
        if let Some(lang) = buf.language.clone() {
            self.load_language(&lang, true);
        }

        // Reload window
        let (win, _buf) = win_buf!(self, id);
        win.reload();

        run(self, id, Hook::Reload);
    }

    pub fn paste_from_clipboard(&mut self, id: ClientId) {
        let Ok(text) = self.clipboard.paste() else {
            return;
        };

        let (win, _buf) = self.win_buf(id);
        let lines = paste_separate_cursor_lines(text.as_str());
        let single_with_eol = lines.len() == 1 && lines[0].1 && win.cursors.len() == 1;
        let multicursor_match = win.cursors.len() == lines.len();

        if single_with_eol || !multicursor_match {
            self.paste_on_line_below(id, lines);
        } else {
            self.paste_inline(id, lines);
        }
    }

    fn paste_on_line_below(&mut self, id: ClientId, lines: Vec<(String, bool)>) {
        let (win, buf) = self.win_buf_mut(id);
        let bid = buf.id;
        let text = {
            let mut result: Vec<String> = vec![];
            for (mut line, _) in lines {
                line.push_str(buf.config.eol.as_str());
                result.push(line);
            }
            result.join("")
        };

        let res = win.insert_at_cursors_next_line(buf, &text);

        if res.is_ok() {
            win.view_to_around_cursor_zone(buf, Zone::Middle);
            run(self, id, Hook::BufChanged(bid));
        }
    }

    // Paste to current cursors
    fn paste_inline(&mut self, id: ClientId, lines: Vec<(String, bool)>) {
        let (win, buf) = self.win_buf_mut(id);
        let clen = win.cursors.cursors().len();
        let llen = lines.len();
        let bid = buf.id;

        let res = if clen == llen {
            let lines = lines.into_iter().map(|(line, _)| line).collect();
            win.insert_to_each_cursor(buf, lines)
        } else {
            let text = lines
                .into_iter()
                .map(|(mut line, eol)| {
                    if eol {
                        line.push_str(buf.config.eol.as_str());
                    }
                    line
                })
                .collect::<Vec<String>>()
                .join("");
            win.insert_at_cursors(buf, &text)
        };
        win.view_to_around_cursor_zone(buf, Zone::Middle);

        if res.is_ok() {
            run(self, id, Hook::BufChanged(bid));
        }
    }

    pub fn copy_line_to_clipboard(&mut self, id: ClientId) {
        let (win, buf) = self.win_buf_mut(id);
        let mut lines = vec![];

        for range in win.cursor_lines(buf) {
            let text = String::from(&buf.slice(range));
            lines.push(text);
        }

        if lines.len() == 1 {
            lines[0].push_str(buf.config.eol.as_str());
        }

        let line = copy_cursors_to_lines(lines, buf.config.eol);
        self.clipboard.copy(&line);
    }

    pub fn copy_to_eol_to_clipboard(&mut self, id: ClientId) {
        let (win, buf) = self.win_buf_mut(id);
        let mut lines = vec![];

        for range in win.cursors_to_eol(buf) {
            let text = String::from(&buf.slice(range));
            lines.push(text);
        }

        let line = copy_cursors_to_lines(lines, buf.config.eol);
        self.clipboard.copy(&line);
    }

    pub fn copy_to_clipboard(&mut self, id: ClientId) {
        let (win, buf) = self.win_buf(id);
        let mut lines = vec![];
        for cursor in win.cursors.cursors() {
            if let Some(sel) = cursor.selection() {
                let text = String::from(&buf.slice(sel));
                lines.push(text);
            }
        }

        let line = copy_cursors_to_lines(lines, buf.config.eol);
        self.clipboard.copy(&line);
    }

    pub fn prompt_history_next(&mut self, id: ClientId) {
        let win = self.windows.get_mut(id).expect("No window found");
        if let Some(kind) = win.prompt.history() {
            let history = self.histories.entry(kind).or_default();
            win.prompt.history_next(history);
        }
    }

    pub fn prompt_history_prev(&mut self, id: ClientId) {
        let win = self.windows.get_mut(id).expect("No window found");
        if let Some(kind) = win.prompt.history() {
            let history = self.histories.entry(kind).or_default();
            win.prompt.history_prev(history);
        }
    }

    pub fn layer(&self, id: ClientId) -> Option<&Layer> {
        let win = self.windows.get(id).expect("No window found");
        let key = win.layer();
        self.keymaps.get_layer(&key)
    }

    /// Return the currently focused elements keymap
    pub fn mapped_action(&self, id: ClientId) -> KeymapResult {
        let (win, _buf) = self.win_buf(id);
        let kmap = &self.keymaps;
        let key = win.layer();
        kmap.get(&key, &win.keys())
    }

    pub fn change_working_dir(&mut self, path: &Path) -> Result<()> {
        std::env::set_current_dir(path)?;
        self.working_dir = path.into();
        self.filetree = Filetree::new(&self.working_dir);
        Ok(())
    }

    pub fn has_syntax(&self, id: ClientId) -> bool {
        let (_win, buf) = self.win_buf(id);
        if let Some(ref lang) = buf.language {
            return self.syntaxes.contains_key(lang);
        }

        false
    }

    pub fn has_lsp(&self, id: ClientId) -> bool {
        self.lsp_for(id).is_some()
    }

    pub fn lsp_for(&self, id: ClientId) -> Option<&LSP> {
        let (_win, buf) = self.win_buf(id);
        let lang = buf.language.as_ref()?;
        self.language_servers.get(lang)
    }

    pub fn load_language(&mut self, lang: &Language, reload: bool) {
        self.load_language_syntax(lang, reload);
        self.load_language_config(lang, reload);
    }

    fn load_language_config(&mut self, lang: &Language, reload: bool) {
        let dir = self.config_dir.lang_dir();
        let path = PathBuf::from(lang.as_str()).join("config.toml");
        if let Some(path) = dir.find(&path) {
            let result = if reload {
                self.languages.reload(lang, &path)
            } else {
                self.languages.load(lang, &path)
            };
            match result {
                Ok(()) => {
                    log::debug!("Loaded language config for {}", lang.as_str());
                }
                Err(e) => {
                    log::error!("Failed to load language config for {}: {e}", lang.as_str());
                }
            }
        }
    }

    fn load_language_syntax(&mut self, lang: &Language, reload: bool) {
        let loader = self.syntaxes.loader(
            self.config_dir.lang_dir(),
            self.config.editor.language_detect.clone(),
        );
        loader.load_language(lang, reload);
    }

    pub fn get_snippets(&self, id: ClientId) -> Vec<Arc<Choice>> {
        let mut result = self.config.snippets_as_choices();

        let win = self.windows.get(id).expect("No window for {id}");
        let buf = self
            .buffers
            .get(win.buffer_id())
            .expect("No window for {id}");
        let Some(lang) = buf.language.as_ref() else {
            return result;
        };

        let Some(langconfig) = self.languages.get(&lang) else {
            return result;
        };

        result.extend(langconfig.snippets_as_choices());
        result
    }
}

/// Execute editor logic, getting each message from the passed receiver.
/// Editor uses client handles to communicate to clients. Client handles are
/// sent using the provided reciver.
pub(crate) fn main_loop(
    runtime: Runtime,
    recv: crossbeam::channel::Receiver<ToEditor>,
    opts: ServerOptions,
) -> Result<(), io::Error> {
    // Internal channel
    let (tx, rx) = crossbeam::channel::unbounded();

    let mut editor = Editor::new(runtime, tx, opts);
    editor.on_startup();

    let receivers = [recv, rx];
    let mut recv_select = {
        // Prioritise outside source over internal
        let mut sel = crossbeam::channel::Select::new_biased();
        for r in &receivers {
            sel.recv(r);
        }
        sel
    };

    while editor.is_running {
        use ToEditor::*;

        let Ok(msg) = ({
            let oper = recv_select.select();
            let index = oper.index();
            oper.recv(&receivers[index])
        }) else {
            continue;
        };

        match msg {
            NewClient(handle) => editor.on_client_connected(handle),
            Jobs(msg) => editor.handle_job_msg(msg),
            Message(id, msg) => editor.handle_message(id, msg),
            FatalError(e) => {
                log::info!("Fatal error: {}", e);
                break;
            }
        }

        editor.redraw_all();
    }

    Ok(())
}<|MERGE_RESOLUTION|>--- conflicted
+++ resolved
@@ -432,16 +432,6 @@
         let win = self.windows.get_mut(id).expect("Window not present");
         win.goto_view_offset(view_offset, buf);
 
-<<<<<<< HEAD
-        let theme = {
-            let name = if color_count <= 16 {
-                "less"
-            } else {
-                &win.config.theme
-            };
-            self.themes.get(name).expect("Theme not present").clone()
-        };
-=======
         if color_count <= 16 {
             win.config.theme = "less".into();
         }
@@ -451,7 +441,6 @@
             .get(&win.config.theme)
             .expect("Theme not present")
             .clone();
->>>>>>> 675c1299
 
         // Redraw view
         win.redraw_view(buf);
